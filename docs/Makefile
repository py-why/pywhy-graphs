# Makefile for Sphinx documentation
#

# You can set these variables from the command line.
SPHINXOPTS    = -nWT --keep-going
SPHINXBUILD   = sphinx-build
PAPER         =
BUILDDIR      = _build

# User-friendly check for sphinx-build
ifeq ($(shell which $(SPHINXBUILD) >/dev/null 2>&1; echo $$?), 1)
$(error The '$(SPHINXBUILD)' command was not found. Make sure you have Sphinx installed, then set the SPHINXBUILD environment variable to point to the full path of the '$(SPHINXBUILD)' executable. Alternatively you can add the directory with the executable to your PATH. If you don't have Sphinx installed, grab it from http://sphinx-doc.org/)
endif

# Internal variables.
PAPEROPT_a4     = -D latex_paper_size=a4
PAPEROPT_letter = -D latex_paper_size=letter
ALLSPHINXOPTS   = -d $(BUILDDIR)/doctrees $(PAPEROPT_$(PAPER)) $(SPHINXOPTS) .
# the i18n builder cannot share the environment and doctrees with the others
I18NSPHINXOPTS  = $(PAPEROPT_$(PAPER)) $(SPHINXOPTS) .

.PHONY: help clean html dirhtml singlehtml pickle json htmlhelp qthelp devhelp epub latex latexpdf text man changes linkcheck doctest gettext

help:
	@echo "Please use \`make <target>' where <target> is one of"
	@echo "  html       to make standalone HTML files"
	@echo "  dirhtml    to make HTML files named index.html in directories"
	@echo "  singlehtml to make a single large HTML file"
	@echo "  pickle     to make pickle files"
	@echo "  json       to make JSON files"
	@echo "  htmlhelp   to make HTML files and a HTML help project"
	@echo "  qthelp     to make HTML files and a qthelp project"
	@echo "  devhelp    to make HTML files and a Devhelp project"
	@echo "  epub       to make an epub"
	@echo "  latex      to make LaTeX files, you can set PAPER=a4 or PAPER=letter"
	@echo "  latexpdf   to make LaTeX files and run them through pdflatex"
	@echo "  latexpdfja to make LaTeX files and run them through platex/dvipdfmx"
	@echo "  text       to make text files"
	@echo "  man        to make manual pages"
	@echo "  texinfo    to make Texinfo files"
	@echo "  info       to make Texinfo files and run them through makeinfo"
	@echo "  gettext    to make PO message catalogs"
	@echo "  changes    to make an overview of all changed/added/deprecated items"
	@echo "  xml        to make Docutils-native XML files"
	@echo "  pseudoxml  to make pseudoxml-XML files for display purposes"
	@echo "  linkcheck  to check all external links for integrity"
	@echo "  doctest    to run all doctests embedded in the documentation (if enabled)"

clean:
	-rm -rf $(BUILDDIR)/*
	-rm -rf auto_examples/
	-rm -rf generated/*
	-rm -rf modules/generated/*

html:
	$(SPHINXBUILD) -b html $(ALLSPHINXOPTS) $(BUILDDIR)/html
	@echo
	@echo "Build finished. The HTML pages are in $(BUILDDIR)/html."

html-noplot:
	$(SPHINXBUILD) -D plot_gallery=0 -b html $(ALLSPHINXOPTS) $(BUILDDIR)/html
	@echo
	@echo "Build finished. The HTML pages are in $(BUILDDIR)/html."

dirhtml:
	$(SPHINXBUILD) -b dirhtml $(ALLSPHINXOPTS) $(BUILDDIR)/dirhtml
	@echo
	@echo "Build finished. The HTML pages are in $(BUILDDIR)/dirhtml."

singlehtml:
	$(SPHINXBUILD) -b singlehtml $(ALLSPHINXOPTS) $(BUILDDIR)/singlehtml
	@echo
	@echo "Build finished. The HTML page is in $(BUILDDIR)/singlehtml."

pickle:
	$(SPHINXBUILD) -b pickle $(ALLSPHINXOPTS) $(BUILDDIR)/pickle
	@echo
	@echo "Build finished; now you can process the pickle files."

json:
	$(SPHINXBUILD) -b json $(ALLSPHINXOPTS) $(BUILDDIR)/json
	@echo
	@echo "Build finished; now you can process the JSON files."

htmlhelp:
	$(SPHINXBUILD) -b htmlhelp $(ALLSPHINXOPTS) $(BUILDDIR)/htmlhelp
	@echo
	@echo "Build finished; now you can run HTML Help Workshop with the" \
	      ".hhp project file in $(BUILDDIR)/htmlhelp."

qthelp:
	$(SPHINXBUILD) -b qthelp $(ALLSPHINXOPTS) $(BUILDDIR)/qthelp
	@echo
	@echo "Build finished; now you can run "qcollectiongenerator" with the" \
	      ".qhcp project file in $(BUILDDIR)/qthelp, like this:"
	@echo "# qcollectiongenerator $(BUILDDIR)/qthelp/project-template.qhcp"
	@echo "To view the help file:"
	@echo "# assistant -collectionFile $(BUILDDIR)/qthelp/project-template.qhc"

devhelp:
	$(SPHINXBUILD) -b devhelp $(ALLSPHINXOPTS) $(BUILDDIR)/devhelp
	@echo
	@echo "Build finished."
	@echo "To view the help file:"
	@echo "# mkdir -p $$HOME/.local/share/devhelp/project-template"
	@echo "# ln -s $(BUILDDIR)/devhelp $$HOME/.local/share/devhelp/project-template"
	@echo "# devhelp"

epub:
	$(SPHINXBUILD) -b epub $(ALLSPHINXOPTS) $(BUILDDIR)/epub
	@echo
	@echo "Build finished. The epub file is in $(BUILDDIR)/epub."

latex:
	$(SPHINXBUILD) -b latex $(ALLSPHINXOPTS) $(BUILDDIR)/latex
	@echo
	@echo "Build finished; the LaTeX files are in $(BUILDDIR)/latex."
	@echo "Run \`make' in that directory to run these through (pdf)latex" \
	      "(use \`make latexpdf' here to do that automatically)."

latexpdf:
	$(SPHINXBUILD) -b latex $(ALLSPHINXOPTS) $(BUILDDIR)/latex
	@echo "Running LaTeX files through pdflatex..."
	$(MAKE) -C $(BUILDDIR)/latex all-pdf
	@echo "pdflatex finished; the PDF files are in $(BUILDDIR)/latex."

latexpdfja:
	$(SPHINXBUILD) -b latex $(ALLSPHINXOPTS) $(BUILDDIR)/latex
	@echo "Running LaTeX files through platex and dvipdfmx..."
	$(MAKE) -C $(BUILDDIR)/latex all-pdf-ja
	@echo "pdflatex finished; the PDF files are in $(BUILDDIR)/latex."

linkcheck:
	$(SPHINXBUILD) -b linkcheck $(ALLSPHINXOPTS) $(BUILDDIR)/linkcheck
	@echo
	@echo "Link check complete; look for any errors in the above output " \
<<<<<<< HEAD
	      "or in $(BUILDDIR)/linkcheck/output.txt."
=======
			"or in $(BUILDDIR)/linkcheck/output.txt."
>>>>>>> 8c2ff2e1

text:
	$(SPHINXBUILD) -b text $(ALLSPHINXOPTS) $(BUILDDIR)/text
	@echo
	@echo "Build finished. The text files are in $(BUILDDIR)/text."

man:
	$(SPHINXBUILD) -b man $(ALLSPHINXOPTS) $(BUILDDIR)/man
	@echo
	@echo "Build finished. The manual pages are in $(BUILDDIR)/man."

texinfo:
	$(SPHINXBUILD) -b texinfo $(ALLSPHINXOPTS) $(BUILDDIR)/texinfo
	@echo
	@echo "Build finished. The Texinfo files are in $(BUILDDIR)/texinfo."
	@echo "Run \`make' in that directory to run these through makeinfo" \
	      "(use \`make info' here to do that automatically)."

info:
	$(SPHINXBUILD) -b texinfo $(ALLSPHINXOPTS) $(BUILDDIR)/texinfo
	@echo "Running Texinfo files through makeinfo..."
	make -C $(BUILDDIR)/texinfo info
	@echo "makeinfo finished; the Info files are in $(BUILDDIR)/texinfo."

gettext:
	$(SPHINXBUILD) -b gettext $(I18NSPHINXOPTS) $(BUILDDIR)/locale
	@echo
	@echo "Build finished. The message catalogs are in $(BUILDDIR)/locale."

changes:
	$(SPHINXBUILD) -b changes $(ALLSPHINXOPTS) $(BUILDDIR)/changes
	@echo
	@echo "The overview file is in $(BUILDDIR)/changes."

linkcheck:
	$(SPHINXBUILD) -b linkcheck $(ALLSPHINXOPTS) $(BUILDDIR)/linkcheck
	@echo
	@echo "Link check complete; look for any errors in the above output " \
	      "or in $(BUILDDIR)/linkcheck/output.txt."

doctest:
	$(SPHINXBUILD) -b doctest $(ALLSPHINXOPTS) $(BUILDDIR)/doctest
	@echo "Testing of doctests in the sources finished, look at the " \
	      "results in $(BUILDDIR)/doctest/output.txt."

xml:
	$(SPHINXBUILD) -b xml $(ALLSPHINXOPTS) $(BUILDDIR)/xml
	@echo
	@echo "Build finished. The XML files are in $(BUILDDIR)/xml."

pseudoxml:
	$(SPHINXBUILD) -b pseudoxml $(ALLSPHINXOPTS) $(BUILDDIR)/pseudoxml
	@echo
	@echo "Build finished. The pseudo-XML files are in $(BUILDDIR)/pseudoxml."

view:
	@python -c "import webbrowser; webbrowser.open_new_tab('file://$(PWD)/_build/html/index.html')"

show: view<|MERGE_RESOLUTION|>--- conflicted
+++ resolved
@@ -134,11 +134,7 @@
 	$(SPHINXBUILD) -b linkcheck $(ALLSPHINXOPTS) $(BUILDDIR)/linkcheck
 	@echo
 	@echo "Link check complete; look for any errors in the above output " \
-<<<<<<< HEAD
-	      "or in $(BUILDDIR)/linkcheck/output.txt."
-=======
 			"or in $(BUILDDIR)/linkcheck/output.txt."
->>>>>>> 8c2ff2e1
 
 text:
 	$(SPHINXBUILD) -b text $(ALLSPHINXOPTS) $(BUILDDIR)/text
