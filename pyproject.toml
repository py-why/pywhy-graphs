--- conflicted
+++ resolved
@@ -38,11 +38,7 @@
 python = ">=3.8,<3.11"
 numpy = "^1.23.0"
 scipy = "^1.9.0"
-<<<<<<< HEAD
-networkx = "^2.8.3"
-=======
 networkx = "^2.8.8"
->>>>>>> 59246229
 importlib-resources = { version = "*", python = "<3.9" }
 pygraphviz = { version = "*", optional = true }
 
