from typing import List, Optional, Tuple

import networkx as nx

from pywhy_graphs.classes.timeseries import TimeSeriesDiGraph
from pywhy_graphs.typing import Node

<<<<<<< HEAD

def _draw_pag_edges(
    dot,
    directed_edges=None,
    circle_edges: List[Tuple] = None,
    undirected_edges=None,
    bidirected_edges=None,
    **attrs,
):
    # keep track of edges with circular edges between each other because we want to
    # draw edges correctly when there are circular edges
    found_circle_sibs = set()

    # draw all possible causal edges on a graph
    if circle_edges is not None:
        for sib1, sib2 in circle_edges:
            # memoize if we have seen the bidirected circular edge before
            if f"{sib1}-{sib2}" in found_circle_sibs or f"{sib2}-{sib1}" in found_circle_sibs:
                continue
            found_circle_sibs.add(f"{sib1}-{sib2}")

            # set directionality of the edges
            direction = "forward"

            # check if the circular edge is bidirectional
            if (sib2, sib1) in circle_edges:
                direction = "both"
                arrowtail = "odot"
            elif directed_edges is not None and (sib2, sib1) in directed_edges:
                direction = "both"
                arrowtail = "normal"
            sib1, sib2 = str(sib1), str(sib2)
            dot.edge(
                sib1,
                sib2,
                arrowhead="odot",
                arrowtail=arrowtail,
                dir=direction,
                color="green",
                **attrs,
            )

    if undirected_edges is not None:
        for neb1, neb2 in undirected_edges:
            neb1, neb2 = str(neb1), str(neb2)
            dot.edge(neb1, neb2, dir="none", color="brown", **attrs)

    if bidirected_edges is not None:
        for sib1, sib2 in bidirected_edges:
            sib1, sib2 = str(sib1), str(sib2)
            dot.edge(sib1, sib2, dir="both", color="red", **attrs)
    return dot, found_circle_sibs


def draw_tsgraph(
    G: TimeSeriesDiGraph,
    direction: Optional[str] = None,
    node_order: Optional[List[Node]] = None,
    **attrs,
):
    """Visualize stationary time-series graphs.

    Here, time-series graph is drawn from left to right, where the left-most side
    represents the maximum-lag nodes and edges, and then as we move towards the right,
    the lag decreases.

    Only the compact ts-DMG is visualized.

    Parameters
    ----------
    G : BaseTimeSeriesDiGraph
        _description_
    direction : Optional[str], optional
        _description_, by default None
    """
    from graphviz import Digraph

    dot = Digraph()

    max_lag = G.max_lag

    # set direction from left to right if that's preferred
    if direction == "LR":
        dot.graph_attr["rankdir"] = direction

    dot.graph_attr["ordering"] = "out"

    # first define the node order if None is given
    if node_order is None:
        node_order = list(G.variables)

    shape = "square"  # 'plaintext'

    for variable in node_order:
        # start at max-lag
        for lag in range(max_lag, -1, -1):
            # first draw node
            node = f"({variable}, {-lag})"
            dot.node(node, shape=shape, height=".5", width=".5")

            # draw all lagged edges wrt this node
            lagged_nbrs = G.lagged_neighbors((variable, -lag))
            for nbr in lagged_nbrs:
                parent = f"{nbr}"
                dot.edge(parent, node, color="blue", **attrs)
    return dot


def draw(G: nx.MixedEdgeGraph, direction: Optional[str] = None, **attrs):
=======
def draw(G: nx.MixedEdgeGraph, direction: Optional[str] = None, pos: Optional[dict] = None):
>>>>>>> b4bbebea
    """Visualize the graph.

    Parameters
    ----------
    G : nx.MixedEdgeGraph
        The mixed edge graph with a directed subgraph.
    directed_graph_name : str
        The name of the directed edge subgraph.
    direction : str, optional
        The direction, by default None.
<<<<<<< HEAD
    attrs : dict
        Any additional edge attributes (must be strings). For more
        information, see documentation for GraphViz.
=======
    pos : dict, optional
        The positions of the nodes keyed by node with (x, y) coordinates as values.
        By default None, which will
        use the default layout from graphviz.
>>>>>>> b4bbebea

    Returns
    -------
    dot : graphviz Digraph
        DOT language representation of the graph.
    """
    from graphviz import Digraph

    dot = Digraph()

    # set direction from left to right if that's preferred
    if direction == "LR":
        dot.graph_attr["rankdir"] = direction

    shape = "square"  # 'plaintext'

    circle_edges = None
    directed_edges = None
    undirected_edges = None
    bidirected_edges = None
    if hasattr(G, "circle_edges"):
        circle_edges = G.circle_edges
    if hasattr(G, "directed_edges"):
        directed_edges = G.directed_edges
    if hasattr(G, "undirected_edges"):
        undirected_edges = G.undirected_edges
    if hasattr(G, "bidirected_edges"):
        bidirected_edges = G.bidirected_edges

    # draw PAG edges and keep track of the circular endpoints found
    dot, found_circle_sibs = _draw_pag_edges(
        dot,
        directed_edges,
        circle_edges=circle_edges,
        undirected_edges=undirected_edges,
        bidirected_edges=bidirected_edges,
    )

    for v in G.nodes:
        child = str(v)
        if pos and pos.get(v) is not None:
            dot.node(child, shape=shape, height=".5", width=".5", pos=f"{pos[v][0]},{pos[v][1]}!")
        else:
            dot.node(child, shape=shape, height=".5", width=".5")

        for parent in G.predecessors(v):
            # memoize if we have seen the bidirected circular edge before
            if f"{child}-{parent}" in found_circle_sibs or f"{parent}-{child}" in found_circle_sibs:
                continue
            parent = str(parent)
            if parent == v:
                dot.edge(parent, child, style="invis", **attrs)
            else:
                dot.edge(parent, child, color="blue", **attrs)

    return dot<|MERGE_RESOLUTION|>--- conflicted
+++ resolved
@@ -5,7 +5,6 @@
 from pywhy_graphs.classes.timeseries import TimeSeriesDiGraph
 from pywhy_graphs.typing import Node
 
-<<<<<<< HEAD
 
 def _draw_pag_edges(
     dot,
@@ -114,10 +113,7 @@
     return dot
 
 
-def draw(G: nx.MixedEdgeGraph, direction: Optional[str] = None, **attrs):
-=======
-def draw(G: nx.MixedEdgeGraph, direction: Optional[str] = None, pos: Optional[dict] = None):
->>>>>>> b4bbebea
+def draw(G: nx.MixedEdgeGraph, direction: Optional[str] = None, pos: Optional[dict] = None, **attrs):
     """Visualize the graph.
 
     Parameters
@@ -128,16 +124,13 @@
         The name of the directed edge subgraph.
     direction : str, optional
         The direction, by default None.
-<<<<<<< HEAD
-    attrs : dict
-        Any additional edge attributes (must be strings). For more
-        information, see documentation for GraphViz.
-=======
     pos : dict, optional
         The positions of the nodes keyed by node with (x, y) coordinates as values.
         By default None, which will
         use the default layout from graphviz.
->>>>>>> b4bbebea
+    attrs : dict
+        Any additional edge attributes (must be strings). For more
+        information, see documentation for GraphViz.
 
     Returns
     -------
