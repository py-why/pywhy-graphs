--- conflicted
+++ resolved
@@ -1,7 +1,6 @@
 from typing import List, Optional, Tuple
 
 
-<<<<<<< HEAD
 from pywhy_graphs.classes.timeseries import TimeSeriesDiGraph
 from pywhy_graphs.typing import Node
 
@@ -113,23 +112,13 @@
     return dot
 
 
-def draw(G: nx.MixedEdgeGraph, direction: Optional[str] = None, pos: Optional[dict] = None, **attrs):
-=======
-def draw(G, direction: Optional[str] = None, pos: Optional[dict] = None):
->>>>>>> 59246229
+def draw(G, direction: Optional[str] = None, pos: Optional[dict] = None, **attrs):
     """Visualize the graph.
 
     Parameters
     ----------
-<<<<<<< HEAD
-    G : nx.MixedEdgeGraph
-        The mixed edge graph with a directed subgraph.
-    directed_graph_name : str
-        The name of the directed edge subgraph.
-=======
     G : pywhy_nx.MixedEdgeGraph
         The mixed edge graph.
->>>>>>> 59246229
     direction : str, optional
         The direction, by default None.
     pos : dict, optional
