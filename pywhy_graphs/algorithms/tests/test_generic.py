--- conflicted
+++ resolved
@@ -470,19 +470,7 @@
     L = {"Y"}
     assert not pywhy_graphs.is_maximal(admg, L, S)
 
-<<<<<<< HEAD
-def test_possibly_directed():
-    # X <- Y <-> Z <-> H; Z -> X
-    admg = ADMG()
-    admg.add_edge("Y", "X", admg.directed_edge_name)
-    admg.add_edge("Z", "X", admg.directed_edge_name)
-    admg.add_edge("Z", "Y", admg.bidirected_edge_name)
-    admg.add_edge("Z", "H", admg.bidirected_edge_name)
-
-    S = "X"
-    L = {"Y","Z"}
-    assert not pywhy_graphs.possibly_directed_path(admg, L, S)
-=======
+
 
 def test_all_vstructures():
     # Create a directed graph
@@ -509,4 +497,16 @@
     # Assert that the returned values are as expected
     assert len(v_structs_edges) == 0
     assert len(v_structs_tuples) == 0
->>>>>>> 66e89d88
+
+
+def test_possibly_directed():
+    # X <- Y <-> Z <-> H; Z -> X
+    admg = ADMG()
+    admg.add_edge("Y", "X", admg.directed_edge_name)
+    admg.add_edge("Z", "X", admg.directed_edge_name)
+    admg.add_edge("Z", "Y", admg.bidirected_edge_name)
+    admg.add_edge("Z", "H", admg.bidirected_edge_name)
+
+    S = "X"
+    L = {"Y","Z"}
+    assert not pywhy_graphs.possibly_directed_path(admg, L, S)