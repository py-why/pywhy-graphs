--- conflicted
+++ resolved
@@ -826,10 +826,6 @@
                 continue
     return True
 
-<<<<<<< HEAD
-def possibly_directed_path(G, X: Optional[Set] = None, Y: Optional[Set] = None):
-    pass
-=======
 
 def all_vstructures(G: nx.DiGraph, as_edges: bool = False):
     """Generate all v-structures in the graph.
@@ -859,4 +855,7 @@
                 else:
                     vstructs.add((p1, node, p2))  # type: ignore
     return vstructs
->>>>>>> 71a18e72
+
+  
+def possibly_directed_path(G, X: Optional[Set] = None, Y: Optional[Set] = None):
+    pass