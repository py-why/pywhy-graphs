from typing import List, Set, Union

import networkx as nx

from pywhy_graphs import ADMG, CPDAG, PAG, StationaryTimeSeriesCPDAG, StationaryTimeSeriesPAG

from ..config import EdgeType
from ..typing import Node

__all__ = [
    "single_source_shortest_mixed_path",
    "is_node_common_cause",
    "set_nodes_as_latent_confounders",
    "is_valid_mec_graph",
    "inducing_path",
    "has_adc",
    "valid_mag",
]


def is_node_common_cause(G: nx.DiGraph, node: Node, exclude_nodes: List[Node] = None) -> bool:
    """Check if a node is a common cause within the graph.

    Parameters
    ----------
    G : DiGraph
        A networkx DiGraph.
    node : node
        A node in the graph.
    exclude_nodes : list, optional
        Set of nodes to exclude from consideration, by default None.

    Returns
    -------
    is_common_cause : bool
        Whether or not the node is a common cause or not.
    """
    if exclude_nodes is None:
        exclude_nodes = []

    successors = G.successors(node)
    count = 0
    for succ in successors:
        if succ not in exclude_nodes:
            count += 1
        if count >= 2:
            return True
    return False


def set_nodes_as_latent_confounders(G: Union[nx.DiGraph, ADMG], nodes: List[Node]) -> ADMG:
    """Set nodes as latent unobserved confounders.

    Note that this only works if the original node is a common cause
    of some variables in the graph.

    Parameters
    ----------
    G : DiGraph
        A networkx DiGraph.
    nodes : list
        A list of nodes to set. They must all be common causes of
        variables within the graph.

    Returns
    -------
    graph : ADMG
        The mixed-edge causal graph that results.
    """
    bidirected_edges = []
    new_parent_ch_edges = []

    for node in nodes:
        # check if the node is a common cause
        if not is_node_common_cause(G, node, exclude_nodes=nodes):
            raise RuntimeError(
                f"{node} is not a common cause within the graph "
                f"given excluding variables. This function will only convert common "
                f"causes to latent confounders."
            )

        # keep track of which nodes to form c-components over
        successor_nodes = G.successors(node)
        for idx, succ in enumerate(successor_nodes):
            # TODO: do we want this?; add parent -> successor edges
            # if there are parents to this node, they must now point to all the successors
            for parent in G.predecessors(node):
                new_parent_ch_edges.append((parent, succ))

            # form a c-component among the successors
            if idx == 0:
                prev_succ = succ
                continue
            bidirected_edges.append((prev_succ, succ))
            prev_succ = succ

    # create the graph with nodes excluding those that are converted to latent confounders
    if isinstance(G, ADMG):
        new_graph = G.copy()
    elif isinstance(G, nx.DiGraph):
        new_graph = ADMG(G.copy())
    new_graph.remove_nodes_from(nodes)

    # create the c-component structures
    new_graph.add_edges_from(bidirected_edges, new_graph.bidirected_edge_name)

    # add additional edges that need to be accounted for
    new_graph.add_edges_from(new_parent_ch_edges, new_graph.directed_edge_name)
    return new_graph


def is_valid_mec_graph(G, on_error: str = "raise") -> bool:
    """Check G is a valid PAG.

    A valid CPDAG/PAG is one where each pair of nodes have
    at most one edge between them and the internal graph of directed edges
    do not form cycles.

    Parameters
    ----------
    G : PAG | CPDAG
        The PAG or CPDAG.
    on_error : str
        Whether to raise an error if the graph is non-compliant. Default is 'raise'.
        Other options are 'ignore'.

    Returns
    -------
    bool
        Whether G is a valid PAG or CPDAG.

    Notes
    -----
    This function does not check whether or not the PAG, or CPDAG are valid in the sense
    that the construction of the PAG/CPDAG was constrained to not contain any
    directed edge cycles.
    """
    if isinstance(G, CPDAG) or isinstance(G, StationaryTimeSeriesCPDAG):
        check_func = _check_adding_cpdag_edge
    elif isinstance(G, PAG) or isinstance(G, StationaryTimeSeriesPAG):
        check_func = _check_adding_pag_edge

    for edge_type, edgeview in G.edges().items():
        for u, v in edgeview:
            check_func(G, u, v, edge_type)
    return True


def _check_adding_cpdag_edge(graph: CPDAG, u_of_edge: Node, v_of_edge: Node, edge_type: EdgeType):
    """Check compatibility among internal graphs when adding an edge of a certain type.

    Parameters
    ----------
    graph : CPDAG
        The CPDAG we are adding edges to.
    u_of_edge : node
        The start node.
    v_of_edge : node
        The end node.
    edge_type : EdgeType
        The edge type that is being added.
    """
    raise_error = False
    if edge_type == EdgeType.DIRECTED.value:
        # there should not be a undirected edge, or a bidirected edge
        if graph.has_edge(u_of_edge, v_of_edge, graph.undirected_edge_name):
            raise_error = True
        if graph.has_edge(v_of_edge, u_of_edge, graph.directed_edge_name):
            raise RuntimeError(
                f"There is an existing {v_of_edge} -> {u_of_edge}. You are "
                f"trying to add a directed edge from {u_of_edge} -> {v_of_edge}. "
            )
    elif edge_type == EdgeType.UNDIRECTED.value:
        # there should not be any type of edge between the two
        if graph.has_edge(u_of_edge, v_of_edge, graph.directed_edge_name) or graph.has_edge(
            v_of_edge, u_of_edge, graph.directed_edge_name
        ):
            raise_error = True

    if raise_error:
        raise RuntimeError(
            f"There is already an existing edge between {u_of_edge} and {v_of_edge}. "
            f"Adding a {edge_type} edge is not possible. Please remove the existing "
            f"edge first."
        )


def _check_adding_pag_edge(graph: PAG, u_of_edge: Node, v_of_edge: Node, edge_type: EdgeType):
    """Check compatibility among internal graphs when adding an edge of a certain type.

    Parameters
    ----------
    u_of_edge : node
        The start node.
    v_of_edge : node
        The end node.
    edge_type : EdgeType
        The edge type that is being added.
    """
    raise_error = False
    if edge_type == EdgeType.ALL.value:
        if graph.has_edge(u_of_edge, v_of_edge):
            raise_error = True
    elif edge_type == EdgeType.CIRCLE.value:
        # there should not be an existing arrow
        # nor a bidirected arrow
        if graph.has_edge(u_of_edge, v_of_edge, graph.directed_edge_name) or graph.has_edge(
            u_of_edge, v_of_edge, graph.bidirected_edge_name
        ):
            raise_error = True
    elif edge_type == EdgeType.DIRECTED.value:
        # there should not be a circle edge in the same direction, or a bidirected edge
        if graph.has_edge(u_of_edge, v_of_edge, graph.circle_edge_name) or graph.has_edge(
            u_of_edge, v_of_edge, graph.bidirected_edge_name
        ):
            raise_error = True
        if graph.has_edge(v_of_edge, u_of_edge, graph.directed_edge_name):
            raise RuntimeError(
                f"There is an existing {v_of_edge} -> {u_of_edge}. You are "
                f"trying to add a directed edge from {u_of_edge} -> {v_of_edge}. "
                f"If your intention is to create a bidirected edge, first remove the "
                f"edge and then explicitly add the bidirected edge."
            )
    elif edge_type == EdgeType.BIDIRECTED.value:
        # there should not be any type of edge between the two
        if (
            graph.has_edge(u_of_edge, v_of_edge, graph.directed_edge_name)
            or graph.has_edge(u_of_edge, v_of_edge, graph.circle_edge_name)
            or graph.has_edge(v_of_edge, u_of_edge, graph.directed_edge_name)
            or graph.has_edge(v_of_edge, u_of_edge, graph.circle_edge_name)
        ):
            raise_error = True

    if raise_error:
        raise RuntimeError(
            f"There is already an existing edge between {u_of_edge} and {v_of_edge}. "
            f"Adding a {edge_type} edge is not possible. Please remove the existing "
            f"edge first. {graph.edges()}"
        )


def single_source_shortest_mixed_path(G, source, cutoff=None, valid_path=None):
    """Compute shortest mixed-edge path between source and all other nodes.

    Parameters
    ----------
    G : NetworkX graph

    source : node label
       Starting node for path

    cutoff : integer, optional
        Depth to stop the search. Only paths of length <= cutoff are returned.

    valid_path : function
        Function to determine i

    Returns
    -------
    lengths : dictionary
        Dictionary, keyed by target, of shortest paths.

    Examples
    --------
    >>> G = nx.path_graph(5)
    >>> path = nx.single_source_shortest_path(G, 0)
    >>> path[4]
    [0, 1, 2, 3, 4]

    Notes
    -----
    The shortest path is not necessarily unique. So there can be multiple
    paths between the source and each target node, all of which have the
    same 'shortest' length. For each target node, this function returns
    only one of those paths.

    See Also
    --------
    shortest_path
    """
    if source not in G:
        raise nx.NodeNotFound(f"Source {source} not in G")

    def join(p1, p2):
        return p1 + p2

    if cutoff is None:
        cutoff = float("inf")
    if valid_path is None:
        valid_path = lambda *_: True

    nextlevel = {source: 1}  # list of nodes to check at next level
    paths = {source: [source]}  # paths dictionary  (paths to key from source)
    return dict(_single_shortest_path_early_stop(G, nextlevel, paths, cutoff, join, valid_path))


def _single_shortest_path_early_stop(G, firstlevel, paths, cutoff, join, valid_path):
    """Return shortest paths.

    Shortest Path helper function.

    Parameters
    ----------
    G : Graph
        Graph
    firstlevel : dict
        starting nodes, e.g. {source: 1} or {target: 1}
    paths : dict
        paths for starting nodes, e.g. {source: [source]}
    cutoff : int or float
        level at which we stop the process
    join : function
        function to construct a path from two partial paths. Requires two
        list inputs `p1` and `p2`, and returns a list. Usually returns
        `p1 + p2` (forward from source) or `p2 + p1` (backward from target)
    valid_path : function
        function to determine if the current path is a valid path.
        Input of graph, current node, and the next node. Returns true
        if continuing along the path of 'current node' *-* 'next node'
        is valid. Returns false otherwise and the path will be cut short.

    Returns
    -------
    paths : dict
        The updated paths for starting nodes.
    """
    level = 0  # the current level
    nextlevel = firstlevel
    while nextlevel and cutoff > level:
        thislevel = nextlevel
        nextlevel = {}
        for v in thislevel:
            for w in G.neighbors(v):
                if w not in paths and valid_path(G, v, w):
                    paths[w] = join(paths[v], [w])
                    nextlevel[w] = 1
        level += 1
    return paths


def _directed_sub_graph_ancestors(G, node: Node):
    """Finds the ancestors of a node in the directed subgraph.

    Parameters
    ----------
    G : Graph
        The graph.
    node : Node
        The node for which we have to find the ancestors.

    Returns
    -------
    out : set
        The parents of the provided node.
    """

    return nx.ancestors(G.sub_directed_graph(), node)


def _directed_sub_graph_parents(G, node: Node):
    """Finds the parents of a node in the directed subgraph.

    Parameters
    ----------
    G : Graph
        The graph.
    node : Node
        The node for which we have to find the parents.

    Returns
    -------
    out : set
        The parents of the provided node.
    """

    return set(G.sub_directed_graph().predecessors(node))


def _bidirected_sub_graph_neighbors(G, node: Node):
    """Finds the neighbors of a node in the bidirected subgraph.

    Parameters
    ----------
    G : Graph
        The graph.
    node : Node
        The node for which we have to find the neighbors.

    Returns
    -------
    out : set
        The parents of the provided node.
    """
    bidirected_parents = set()

    if not isinstance(G, CPDAG):
        bidirected_parents = set(G.sub_bidirected_graph().neighbors(node))

    return bidirected_parents


def _is_collider(G, prev_node: Node, cur_node: Node, next_node: Node):
    """Checks if the given node is a collider or not.

    Parameters
    ----------
    G : graph
        The graph.
    prev_node : node
        The previous node in the path.
    cur_node : node
        The node to be checked.
    next_node: Node
        The next node in the path.

    Returns
    -------
    iscollider : bool
        Bool is set true if the node is a collider, false otherwise.
    """
    parents = _directed_sub_graph_parents(G, cur_node)
    parents = parents.union(_bidirected_sub_graph_neighbors(G, cur_node))

    if prev_node in parents and next_node in parents:
        return True

    return False


def _shortest_valid_path(
    G,
    node_x: Node,
    node_y: Node,
    L: Set,
    S: Set,
    visited: Set,
    all_ancestors: Set,
    cur_node: Node,
    prev_node: Node,
):
    """Recursively explores a graph to find a path.

       Finds path that are compliant with the inducing path requirements.

    Parameters
    ----------
    G : graph
        The graph.
    node_x : node
        The source node.
    node_y : node
        The destination node
    L : Set
        Set containing all the non-colliders.
    S : Set
        Set containing all the colliders.
    visited : Set
        Set containing all the nodes already visited.
    all_ancestors : Set
        Set containing all the ancestors a collider needs to be checked against.
    cur_node : node
        The current node.
    prev_node : node
        The previous node in the path.

    Returns
    -------
    path : Tuple[bool, path]
        A tuple containing a bool and a path which is empty if the bool is false.
    """
    path_exists = False
    path = []
    visited.add(cur_node)
    neighbors = G.neighbors(cur_node)

    if cur_node is node_y:
        return (True, [node_y])

    for elem in neighbors:
        if elem in visited:
            continue

        else:
            # If the current node is a collider, check that it is either an
            # ancestor of X, Y or any element of S or that it is
            # the destination node itself.
            if (
                _is_collider(G, prev_node, cur_node, elem)
                and (cur_node not in all_ancestors)
                and (cur_node not in S)
                and (cur_node is not node_y)
            ):
                continue

            # If the current node is not a collider, check that it is
            # either in L or the destination node itself.

            elif (
                not _is_collider(G, prev_node, cur_node, elem)
                and (cur_node not in L)
                and (cur_node is not node_y)
            ):
                continue

            # if it is a valid node and not the destination node,
            # check if it has a path to the destination node

            path_exists, temp_path = _shortest_valid_path(
                G, node_x, node_y, L, S, visited, all_ancestors, elem, cur_node
            )

            if path_exists:
                path.append(cur_node)
                path.extend(temp_path)
                break

    return (path_exists, path)


def inducing_path(G, node_x: Node, node_y: Node, L: Set = None, S: Set = None):
    """Checks if an inducing path exists between two nodes.

    An inducing path is defined in :footcite:`Zhang2008`.

    Parameters
    ----------
    G : Graph
        The graph.
    node_x : node
        The source node.
    node_y : node
        The destination node.
    L : Set
        Nodes that are ignored on the path. Defaults to an empty set. See Notes for details.
    S:  Set
        Nodes that are always conditioned on. Defaults to an empty set. See Notes for details.

    Returns
    -------
    path : Tuple[bool, path]
        A tuple containing a bool and a path if the bool is true, an empty list otherwise.

    Notes
    -----
    An inducing path intuitively is a path between two non-adjacent nodes that
    cannot be d-separated. Therefore, the path is always "active" regardless of
    what variables we condition on. L contains all the non-colliders, these nodes
    are ignored along the path. S contains nodes that are always conditioned on
    (hence if the ancestors of colliders are in S, then those collider
    paths are always "active").

    References
    ----------
    .. footbibliography::
    """
    if L is None:
        L = set()

    if S is None:
        S = set()

    nodes = set(G.nodes)

    if node_x not in nodes or node_y not in nodes:
        raise ValueError("The provided nodes are not in the graph.")

    if node_x == node_y:
        raise ValueError("The source and destination nodes are the same.")

    edges = G.edges()

    # XXX: fix this when graphs are refactored to only check for directed/bidirected edge types
    for elem in edges.keys():
        if elem not in {"directed", "bidirected"}:
            if len(edges[elem]) != 0:
                raise ValueError("Inducing Path is not defined for this graph.")

    path = []  # this will contain the path.

    x_ancestors = _directed_sub_graph_ancestors(G, node_x)
    y_ancestors = _directed_sub_graph_ancestors(G, node_y)

    xy_ancestors = x_ancestors.union(y_ancestors)

    s_ancestors: set[Node] = set()

    for elem in S:
        s_ancestors = s_ancestors.union(_directed_sub_graph_ancestors(G, elem))

    # ancestors of X, Y and all the elements of S

    all_ancestors = xy_ancestors.union(s_ancestors)
    x_neighbors = G.neighbors(node_x)

    path_exists = False
    for elem in x_neighbors:

        visited = {node_x}
        if elem not in visited:
            path_exists, temp_path = _shortest_valid_path(
                G, node_x, node_y, L, S, visited, all_ancestors, elem, node_x
            )
            if path_exists:
                path.append(node_x)
                path.extend(temp_path)
                break

    return (path_exists, path)



def has_adc(G):
    """Check if a graph has an almost directed cycle (adc).

    An almost directed cycle is a is a directed cycle containing
    one bidirected edge. For example, ``A -> B -> C <-> A`` is an adc.

    Parameters
    ----------
    G : Graph
        The graph.

    Returns
    -------
    adc_present : bool
        A boolean indicating whether an almost directed cycle is present or not.
    """

    adc_present = False

    biedges = G.bidirected_edges

    for elem in G.nodes:
        ancestors = nx.ancestors(G.sub_directed_graph(), elem)
        descendants = nx.descendants(G.sub_directed_graph(), elem)
        for elem in biedges:
            if (elem[0] in ancestors and elem[1] in descendants) or (
                elem[1] in ancestors and elem[0] in descendants
            ):  # there is a bidirected edge from one of the ancestors to a descendant
                return not adc_present

    return adc_present


def valid_mag(G: ADMG, L: set = None, S: set = None):
    """Checks if the provided graph is a valid maximal ancestral graph (MAG).

    A valid MAG as defined in :footcite:`Zhang2008` is a mixed edge graph that
    only has directed and bi-directed edges, no directed or almost directed
    cycles and no inducing paths between any two non-adjacent pair of nodes.

    Parameters
    ----------
    G : Graph
        The graph.

    Returns
    -------
    is_valid : bool
        A boolean indicating whether the provided graph is a valid MAG or not.

    """

    if L is None:
        L = set()

    if S is None:
        S = set()

    directed_sub_graph = G.sub_directed_graph()

    all_nodes = set(G.nodes)

    # check if there are any undirected edges or more than one edges b/w two nodes
    for node in all_nodes:
        nb = set(G.neighbors(node))
        for elem in nb:
            edge_data = G.get_edge_data(node, elem)
            if edge_data["undirected"] is not None:
                return False
            elif (edge_data["bidirected"] is not None) and (edge_data["directed"] is not None):
                return False

    # check if there are any directed cyclces
    try:
        nx.find_cycle(directed_sub_graph)  # raises a NetworkXNoCycle error
        return False
    except nx.NetworkXNoCycle:
        pass

    # check if there are any almost directed cycles
    if has_adc(G):  # if there is an ADC, it's not a valid MAG
        return False

    # check if there are any inducing paths between non-adjacent nodes

    for source in all_nodes:
        nb = set(G.neighbors(source))
        cur_set = all_nodes - nb
        cur_set.remove(source)
        for dest in cur_set:
            out = inducing_path(G, source, dest, L, S)
            if out[0] is True:
                return False

    return True

<<<<<<< HEAD

=======
  
>>>>>>> 03eb9cbc
def dag_to_mag(G, L: Set = None, S: Set = None):
    """Converts a DAG to a valid MAG.
    The algorithm is defined in :footcite:`Zhang2008`.

    Parameters:
    -----------
    G : Graph
        The graph.
    L : Set
        Nodes that are ignored on the path. Defaults to an empty set.
    S : Set
        Nodes that are always conditioned on. Defaults to an empty set.
    """

    if L is None:
        L = set()

    if S is None:
        S = set()

    return None<|MERGE_RESOLUTION|>--- conflicted
+++ resolved
@@ -705,11 +705,6 @@
 
     return True
 
-<<<<<<< HEAD
-
-=======
-  
->>>>>>> 03eb9cbc
 def dag_to_mag(G, L: Set = None, S: Set = None):
     """Converts a DAG to a valid MAG.
     The algorithm is defined in :footcite:`Zhang2008`.
