import logging
from collections import deque
from itertools import chain, combinations, permutations
from typing import List, Optional, Set, Tuple

import networkx as nx
import numpy as np

from pywhy_graphs import ADMG, CPDAG, PAG, StationaryTimeSeriesPAG
from pywhy_graphs.algorithms.generic import single_source_shortest_mixed_path
from pywhy_graphs.typing import Node, TsNode

logger = logging.getLogger()

__all__ = [
    "possible_ancestors",
    "possible_descendants",
    "discriminating_path",
    "pds",
    "pds_path",
    "uncovered_pd_path",
    "pds_t",
    "pds_t_path",
    "is_definite_noncollider",
    "pag_to_mag",
]


def _possibly_directed(G: PAG, i: Node, j: Node, reverse: bool = False):
    """Check that path is possibly directed.

    A possibly directed path is one of the form:
    - ``i -> j``
    - ``i o-> j``
    - ``i o-o j``

    Parameters
    ----------
    G : PAG
        The graph.
    i : Node
        The first node.
    j : Node
        The second node.
    reverse : bool
        Whether to check the reverse direction for valid path. If true,
        will check for ``i *-> j``. If false (default) will check for
        ``i <-* j``.

    Returns
    -------
    valid : bool
        Whether to path from ``... i *-* j ...`` is a valid path.
    """
    if i not in G.neighbors(j):
        return False

    if reverse:
        # i *-> j is invalid
        direct_check = G.has_edge(i, j, G.directed_edge_name)
    else:
        # i <-* j is invalid
        direct_check = G.has_edge(j, i, G.directed_edge_name)

    # the direct check checks for i *-> j or i <-* j
    # i <-> j is also checked
    # everything else is valid
    if direct_check or G.has_edge(i, j, G.bidirected_edge_name):
        return False
    return True


def possible_ancestors(G: PAG, source: Node) -> Set[Node]:
    """Possible ancestors of a source node.

    Parameters
    ----------
    G : PAG
        The graph.
    source : Node
        The source node to start at.

    Returns
    -------
    possible_ancestors : Set[Node]
        The set of nodes that are possible ancestors.
    """
    valid_path = lambda *args: _possibly_directed(*args, reverse=True)  # type: ignore
    # perform BFS starting at source using neighbors
    paths = single_source_shortest_mixed_path(G, source, valid_path=valid_path)
    return set(paths.keys())


def possible_descendants(G: PAG, source: Node) -> Set[Node]:
    """Possible descendants of a source node.

    Parameters
    ----------
    G : PAG
        The graph.
    source : Node
        The source node to start at.

    Returns
    -------
    possible_descendants : Set[Node]
        The set of nodes that are possible descendants.
    """
    valid_path = lambda *args: _possibly_directed(*args, reverse=False)  # type: ignore
    # perform BFS starting at source using neighbors
    paths = single_source_shortest_mixed_path(G, source, valid_path=valid_path)
    return set(paths.keys())


def is_definite_collider(G: PAG, node1: Node, node2: Node, node3: Node) -> bool:
    """Check if <node1, node2, node3> path forms a definite collider.

    I.e. node1 *-> node2 <-* node3.

    Parameters
    ----------
    node1 : node
        A node on the path to check.
    node2 : node
        A node on the path to check.
    node3 : node
        A node on the path to check.

    Returns
    -------
    is_collider : bool
        Whether or not the path is a definite collider.
    """
    # check arrow from node1 into node2
    condition_one = G.has_edge(node1, node2, G.directed_edge_name) or G.has_edge(
        node1, node2, G.bidirected_edge_name
    )

    # check arrow from node2 into node1
    condition_two = G.has_edge(node3, node2, G.directed_edge_name) or G.has_edge(
        node3, node2, G.bidirected_edge_name
    )
    return condition_one and condition_two


def is_definite_noncollider(G: PAG, node1: Node, node2: Node, node3: Node) -> bool:
    """Check if <node1, node2, node3> path forms a definite non-collider.

    Definite noncolliders have the form:

    - node1 *-* node2 -> node3, or
    - node1 <- node2 *-* node3, or
    - node1 *-o node2 o-* node3 with node1 and node3 non-adjacent

    Parameters
    ----------
    node1 : node
        A node on the path to check.
    node2 : node
        A node on the path to check.
    node3 : node
        A node on the path to check.

    Returns
    -------
    is_noncollider : bool
        Whether or not the path is a definite non-collider. If it is not a definite non-collider,
        then it may be a definite collider, or uncertain.
    """
    if G.has_edge(node1, node2, G.directed_edge_name) or G.has_edge(
        node1, node2, G.bidirected_edge_name
    ):
        # node1 *-> node2 *-* node3
        # or node1 *-* node2 <-* node3
        if G.has_edge(node3, node2, G.directed_edge_name) or G.has_edge(
            node3, node2, G.bidirected_edge_name
        ):
            return False
    elif G.has_edge(node1, node2, G.circle_edge_name) and G.has_edge(
        node3, node2, G.circle_edge_name
    ):
        # node1 *-o node2 o-* node3
        if G.has_edge(node1, node3, "any") or G.has_edge(node3, node1, "any"):
            return False
    return True


def discriminating_path(
    graph: PAG, u: Node, a: Node, c: Node, max_path_length: Optional[int] = None
) -> Tuple[bool, List[Node], Set[Node]]:
    """Find the discriminating path for <..., a, u, c>.

    A discriminating path, p = <v, ..., a, u, c>, is one
    where:
    - p has at least 3 edges
    - u is non-endpoint and u is adjacent to c
    - v is not adjacent to c
    - every vertex between v and u is a collider on p and parent of c

    Parameters
    ----------
    graph : PAG
        PAG to orient.
    u : node
        A node in the graph.
    a : node
        A node in the graph.
    c : node
        A node in the graph.
    max_path_length : optional, int
        The maximum distance to check in the graph. By default None, which sets
        it to 1000.

    Returns
    -------
    explored_nodes : set
        A set of explored nodes.
    disc_path : list
        The discriminating path starting from node c.
    found_discriminating_path : bool
        Whether or not a discriminating path was found.
    """
    if max_path_length is None:
        max_path_length = 1000

    explored_nodes: Set[Node] = set()
    found_discriminating_path = False
    disc_path: List[Node] = []

    # parents of c form the discriminating path
    cparents = graph.parents(c)

    # keep track of the distance searched
    distance = 0

    # keep track of the previous nodes, i.e. to build a path
    # from node (key) to its child along the path (value)
    descendant_nodes = dict()
    descendant_nodes[u] = c
    descendant_nodes[a] = u

    # keep track of paths of certain nodes that were already explored
    # start off with the valid triple <a, u, c>
    # - u is adjacent to c
    # - u has an arrow pointing to a
    # - TBD a is a definite collider
    # - TBD endpoint is not adjacent to c
    explored_nodes.add(c)
    explored_nodes.add(u)
    explored_nodes.add(a)

    # a must be a parent of c
    if not graph.has_edge(a, c, graph.directed_edge_name):
        return found_discriminating_path, disc_path, explored_nodes

    # a and u must be connected by a bidirected edge, or with an edge towards a
    # for a to be a definite collider
    if not graph.has_edge(a, u, graph.bidirected_edge_name) and not graph.has_edge(
        u, a, graph.directed_edge_name
    ):
        return found_discriminating_path, disc_path, explored_nodes

    # now add 'a' to the queue and begin exploring
    # adjacent nodes that are connected with bidirected edges
    path = deque([a])
    while len(path) != 0:
        this_node = path.popleft()

        # check distance criterion to prevent checking very long paths
        distance += 1
        if distance > 0 and distance > max_path_length:
            logger.warning(
                f"Did not finish checking discriminating path in {graph} because the path "
                f"length exceeded {max_path_length}."
            )
            return found_discriminating_path, disc_path, explored_nodes

        # now we check all neighbors to this_node that are pointing to it
        # either with a direct edge, or a bidirected edge
        node_iterator = chain(graph.possible_parents(this_node), graph.parents(this_node))
        node_iterator = chain(node_iterator, graph.sub_bidirected_graph().neighbors(this_node))

        # 'next_node' is either a parent, possible parent, or in a bidrected
        # edge with 'this_node'.
        # 'this_node' is a definite collider since there was
        # confirmed an arrow pointing towards 'this_node'
        # and 'next_node' is connected to it via a bidirected arrow.
        for next_node in node_iterator:
            # if we have already explored this neighbor, then it is
            # already along the potentially discriminating path
            if next_node in explored_nodes:
                continue

            # keep track of explored_nodes
            explored_nodes.add(next_node)

            # Check if 'next_node' is now the end of the discriminating path.
            # Note we now have 3 edges in the path by construction.
            if c not in graph.neighbors(next_node) and next_node != c:
                logger.info(f"Reached the end of the discriminating path with {next_node}.")
                explored_nodes.add(next_node)
                descendant_nodes[next_node] = this_node
                found_discriminating_path = True
                break

            # If we didn't reach the end of the discriminating path,
            # then we can add 'next_node' to the path. This only occurs
            # if 'next_node' is a valid new entry, which requires it
            # to be a part of the parents of 'c'.
            if next_node in cparents and graph.has_edge(
                this_node, next_node, graph.bidirected_edge_name
            ):
                # check that the next_node is a possible collider with at least
                # this_node -> next_node
                # since it is a parent, we can now add it to the path queue
                path.append(next_node)
                descendant_nodes[next_node] = this_node
                explored_nodes.add(next_node)

    # return the actual discriminating path
    if found_discriminating_path:
        disc_path = deque([])  # type: ignore
        disc_path.append(next_node)
        while disc_path[-1] != c:
            disc_path.append(descendant_nodes[disc_path[-1]])

    return found_discriminating_path, disc_path, explored_nodes


def uncovered_pd_path(
    graph: PAG,
    u: Node,
    c: Node,
    max_path_length: Optional[int] = None,
    first_node: Optional[Node] = None,
    second_node: Optional[Node] = None,
    force_circle: bool = False,
    forbid_node: Optional[Node] = None,
) -> Tuple[List[Node], bool]:
    """Compute uncovered potentially directed (pd) paths from u to c.


    In a pd path, the edge between V(i) and V(i+1) is not an arrowhead into V(i)
    or a tail from V(i+1). An intuitive explanation given in :footcite:`Zhang2008`
    notes that a pd path could be oriented into a directed path by changing circles
    into tails or arrowheads.

    In addition, the path is uncovered, meaning every node beside the endpoints are unshielded,
    meaning V(i-1) and V(i+1) are not adjacent.

    A special case of a uncovered pd path is an uncovered circle path, which appears
    as u o-o ... o-o c.

    Parameters
    ----------
    graph : PAG
        PAG to orient.
    u : node
        A node in the graph to start the uncovered path.
    c : node
        A node in the graph.
    max_path_length : optional, int
        The maximum distance to check in the graph. By default None, which sets
        it to 1000.
    first_node : node, optional
        The node previous to 'u'. If it is before 'u', then we will check
        that 'u' is unshielded. If it is not passed, then 'u' is considered
        the first node in the path and hence does not need to be unshielded.
        Both 'first_node' and 'second_node' cannot be passed.
    second_node : node, optional
        The node after 'u' that the path must traverse. Both 'first_node'
        and 'second_node' cannot be passed.
    force_circle: bool
        Whether to search for only circle paths (u o-o ... o-o c) or all
        potentially directed paths. By default False, which searches for all potentially
        directed paths.
    forbid_node: node, optional
        A node after 'u' which is forbidden to immediately traverse when searching for a path.

    Notes
    -----
    The definition of an uncovered pd path is taken from :footcite:`Zhang2008`.

    Typically uncovered potentially directed paths are defined by two nodes. However,
    in one use case within the FCI algorithm, it is defined relative
    to an adjacent third node that comes before 'u'.

    In certain cases (e.g. R5 of FCI) an uncovered pd path must be found between two variables,
    but these variables are already adjacent and connected by a trivial uncovered pd path.
    To prevent the function from returning this trivial path, the 'forbid_node' argument can be
    used.

    References
    ----------
    .. footbibliography::
    """
    if first_node is not None and second_node is not None:
        raise RuntimeError(
            "Both first and second node cannot be set. Only set one of them. "
            "Read the docstring for more information."
        )

    if (
        any(node not in graph for node in (u, c))
        or (first_node is not None and first_node not in graph)
        or (second_node is not None and second_node not in graph)
    ):
        raise RuntimeError("Some nodes are not in graph... Double check function arguments.")

    if max_path_length is None:
        max_path_length = 1000

    explored_nodes: Set[Node] = set()
    found_uncovered_pd_path = False
    uncov_pd_path: List[Node] = []

    # keep track of the distance searched
    distance = 0
    start_node = u

    # keep track of the previous nodes, i.e. to build a path
    # from node (key) to its child along the path (value)
    descendant_nodes = dict()
    if first_node is not None:
        descendant_nodes[u] = first_node
    if second_node is not None:
        descendant_nodes[second_node] = u

    # keep track of paths of certain nodes that were already explored
    # start off with the valid triple <a, u, c>
    # - u is adjacent to c
    # - u has an arrow pointing to a
    # - TBD a is a definite collider
    # - TBD endpoint is not adjacent to c
    explored_nodes.add(u)
    if first_node is not None:
        explored_nodes.add(first_node)
    if second_node is not None:
        explored_nodes.add(second_node)

        # we now want to start on the second_node
        start_node = second_node

    # now add 'a' to the queue and begin exploring
    # adjacent nodes that are connected with bidirected edges
    path = deque([start_node])
    while len(path) != 0:
        this_node = path.popleft()
        prev_node = descendant_nodes.get(this_node)

        # check distance criterion to prevent checking very long paths
        distance += 1
        if distance > 0 and distance > max_path_length:
            logger.warning(
                f"Did not finish checking discriminating path in {graph} because the path "
                f"length exceeded {max_path_length}."
            )
            return uncov_pd_path, found_uncovered_pd_path

        # get all adjacent nodes to 'this_node'
        for next_node in graph.neighbors(this_node):
            # check that this is the starting node and whether or not we are on a forbidden path
            if this_node == start_node and forbid_node is not None and next_node == forbid_node:
                continue

            # if we have already explored this neighbor, then ignore
            if next_node in explored_nodes:
                continue

            # now check that the next_node is uncovered by comparing
            # with the previous node, because the triple is shielded
            if prev_node is not None and next_node in graph.neighbors(prev_node):
                continue

            # now check that the triple is potentially directed, else
            # we skip this node
            condition = graph.has_edge(this_node, next_node, graph.circle_edge_name)
            if not force_circle:
                # If we do not restrict to circle paths then directed edges are also OK
                condition = condition or graph.has_edge(
                    this_node, next_node, graph.directed_edge_name
                )
            if not condition:
                continue

            # now this next node is potentially directed, does not
            # form a shielded triple, so we add it to the path
            explored_nodes.add(next_node)
            descendant_nodes[next_node] = this_node

            # if we have reached our end node, then we have found an
            # uncovered possibly-directed path
            if next_node == c:
                logger.info(f"Reached the end of the uncovered pd path with {next_node}.")
                found_uncovered_pd_path = True
                break

            path.append(next_node)

    # return the actual uncovered pd path
    if first_node is None:
        first_node = u

    if found_uncovered_pd_path:
        uncov_pd_path_: deque = deque([])
        uncov_pd_path_.appendleft(c)
        while uncov_pd_path_[0] != first_node:
            uncov_pd_path_.appendleft(descendant_nodes[uncov_pd_path_[0]])
        uncov_pd_path = list(uncov_pd_path_)
    return uncov_pd_path, found_uncovered_pd_path


def pds(
    graph: PAG, node_x: Node, node_y: Optional[Node] = None, max_path_length: Optional[int] = None
) -> Set[Node]:
    """Find all PDS sets between node_x and node_y.

    Parameters
    ----------
    graph : PAG
        The graph.
    node_x : node
        The node 'x'.
    node_y : node
        The node 'y'.
    max_path_length : optional, int
        The maximum length of a path to search on. By default None, which sets
        it to 1000.

    Returns
    -------
    dsep : set
        The possibly d-separating set between node_x and node_y.

    Notes
    -----
    Possibly d-separating (PDS) sets are nodes V, along an adjacency paths from
    'node_x' to some 'V', which has the following characteristics for every
    subpath triple <X, Y, Z> on the path:

    - Y is a collider, or
    - Y is a triangle (i.e. X, Y and Z form a complete subgraph)

    If the path meets these characteristics, then 'V' is in the PDS set.

    If Y is a triangle, then it will be uncertain with circular edges
    due to the fact that it is a shielded triple, not allowing us to infer
    that it is a collider. These are defined in :footcite:`Colombo2012`
    and :footcite:`Spirtes1993`.

    References
    ----------
    .. footbibliography::
    """
    if max_path_length is None:
        max_path_length = 1000

    distance = 0
    edge = None
    # possibly d-sep set
    dsep: Set[Node] = set()

    # a queue to
    q: deque = deque()
    seen_edges = set()
    node_list: Optional[List[Node]] = []

    # keep track of previous nodes along the path for every node
    # along a path
    previous = {node_x: None}

    # get the adjacency graph to perform path searches over
    adj_graph = graph.to_undirected()

    if node_y is not None:
        # edge case: check that there exists paths between node_x
        # and node_y
        if not nx.has_path(adj_graph, node_x, node_y):
            return dsep

    # get a list of all neighbors of node_x that is not y
    # and add these as candidates to explore a path
    # and also add them to the possibly d-separating set
    for node_v in graph.neighbors(node_x):
        # ngbhr cannot be endpoint
        if node_v == node_y:
            continue

        if node_y is not None:
            # used for RFCI
            # check that node_b is connected to the endpoint if
            # the endpoint is passed
            if not nx.has_path(adj_graph, node_v, node_y):
                continue

        # form edge as a tuple
        edge = (node_x, node_v)

        # this path from node_x - node_v is a candidate path
        # that will have a possibly d-separating set
        q.append(edge)

        # keep track of the edes
        seen_edges.add(edge)

        # all immediately adjacent nodes are part of the pdsep set
        dsep.add(node_v)

    while len(q) != 0:
        this_edge = q.popleft()
        prev_node, this_node = this_edge

        # if we get the previous edge, then increment the distance
        # and
        if this_edge == edge:
            edge = None
            distance += 1
            if distance > 0 and distance > max_path_length:
                break

        if node_y is not None:
            # check that node_b is connected to the endpoint if
            # the endpoint is passed
            if not nx.has_path(adj_graph, this_node, node_y):
                continue

        # now add this_node to the pdsep set, since we have
        # reached this node
        dsep.add(this_node)

        # now we want to check the subpath that is created
        # using the previous node, the current node and the next node
        for next_node in graph.neighbors(this_node):
            # check if 'node_c' in (prev_node, X, Y)
            if next_node in (prev_node, node_x, node_y):
                continue

            # get the previous nodes, and add the previous node
            # for this next node
            node_list = previous.get(next_node)
            if node_list is None:
                node_list = []
            node_list.append(this_node)

            # check that we have a definite collider
            # check the edge: prev_node - this_node
            # check the edge: this_node - next_node
            is_def_collider = is_definite_collider(graph, prev_node, this_node, next_node)

            # check that there is a triangle, meaning
            # prev_node is adjacent to next_node
            is_triangle = next_node in graph.neighbors(prev_node)

            # if we have a collider, or triangle, then this edge
            # is a candidate on a pdsep path
            if is_def_collider or is_triangle:
                next_edge = (prev_node, next_node)
                if next_edge in seen_edges:
                    continue

                seen_edges.add(next_edge)
                q.append(next_edge)
                if edge is None:
                    edge = next_edge

    return dsep


def pds_path(
    graph: PAG, node_x: Node, node_y: Node, max_path_length: Optional[int] = None
) -> Set[Node]:
    """Compute the possibly-d-separating set path.

    Returns the PDS_path set defined in definition 3.4 of :footcite:`Colombo2012`.

    Parameters
    ----------
    graph : PAG
        The graph.
    node_x : node
        The starting node.
    node_y : node
        The ending node
    max_path_length : int, optional
        The maximum length of a path to search on for PDS set, by default None, which
        sets it to 1000.

    Returns
    -------
    pds_path : set
        The set of nodes in the possibly d-separating path set.

    Notes
    -----
    This is a smaller subset compared to possibly-d-separating sets. It takes
    the PDS set and intersects it with the biconnected components of the adjacency
    graph that contains the edge (node_x, node_y).

    The current implementation calls `pds` and then restricts the nodes that it returns.
    """
    # get the adjacency graph to perform path searches over
    adj_graph = graph.to_undirected()

    # compute all biconnected componnets
    biconn_comp = nx.biconnected_component_edges(adj_graph)

    # compute the PDS set
    pds_set = pds(graph, node_x=node_x, node_y=node_y, max_path_length=max_path_length)

    # now we intersect the connected component that has the edge
    found_component: Set = set()
    for comp in biconn_comp:
        if (node_x, node_y) in comp or (node_y, node_x) in comp:
            # add all unique nodes in the biconnected component
            for x, y in comp:
                found_component.add(x)
                found_component.add(y)
            break

    # now intersect the pds set with the biconnected component with the edge between
    # 'x' and 'y'
    pds_path = pds_set.intersection(found_component)

    return pds_path


def pds_t(
    graph: StationaryTimeSeriesPAG,
    node_x: TsNode,
    node_y: TsNode,
    max_path_length: Optional[int] = None,
) -> Set:
    """Compute the possibly-d-separating set over time.

    Returns the 'pdst' set defined in :footcite:`Malinsky18a_svarfci`.

    Parameters
    ----------
    graph : StationaryTimeSeriesPAG
        The graph.
    node_x : node
        The starting node.
    node_y : node
        The ending node
    max_path_length : int, optional
        The maximum length of a path to search on for PDS set, by default None, which
        sets it to 1000.

    Returns
    -------
    pds_t_set : set
        The set of nodes in the possibly d-separating path set.

    Notes
    -----
    This is a smaller subset compared to possibly-d-separating sets.

    This consists of nodes, 'x', in the PDS set of (node_x, node_y), with the
    time-lag of 'x' being less than the max time-lag among node_x and and node_y.

    The current implementation calls `pds` and then restricts the nodes that it returns.
    """
    _check_ts_node(node_x)
    _check_ts_node(node_y)
    _, x_lag = node_x
    _, y_lag = node_y

    max_lag = max(np.abs(x_lag), np.abs(y_lag))

    # compute the PDS set
    pds_set = pds(
        graph, node_x=node_x, node_y=node_y, max_path_length=max_path_length
    )  # type: ignore
    pds_t_set = set()

    # only keep nodes with max-lag less than or equal to max(x_lag, y_lag)
    for node in pds_set:
        if np.abs(node[1]) <= max_lag:  # type: ignore
            pds_t_set.add(node)

    return pds_t_set


def pds_t_path(
    graph: StationaryTimeSeriesPAG,
    node_x: TsNode,
    node_y: TsNode,
    max_path_length: Optional[int] = None,
) -> Set:
    """Compute the possibly-d-separating path set over time.

    Returns the 'pdst_path' set defined in :footcite:`Malinsky18a_svarfci` with the
    additional restriction that any nodes must be on a path between the two endpoints.

    Parameters
    ----------
    graph : StationaryTimeSeriesPAG
        The graph.
    node_x : node
        The starting node.
    node_y : node
        The ending node
    max_path_length : int, optional
        The maximum length of a path to search on for PDS set, by default None, which
        sets it to 1000.

    Returns
    -------
    pds_t_set : set
        The set of nodes in the possibly d-separating path set.

    Notes
    -----
    This is a smaller subset compared to possibly-d-separating sets.

    This consists of nodes, 'x', in the PDS set of (node_x, node_y), with the
    time-lag of 'x' being less than the max time-lag among node_x and and node_y.

    The current implementation calls `pds` and then restricts the nodes that it returns.
    """
    _check_ts_node(node_x)
    _check_ts_node(node_y)
    _, x_lag = node_x
    _, y_lag = node_y

    max_lag = max(np.abs(x_lag), np.abs(y_lag))

    # compute the PDS set
    pds_set = pds_path(
        graph, node_x=node_x, node_y=node_y, max_path_length=max_path_length
    )  # type: ignore
    pds_t_set = set()

    # only keep nodes with max-lag less than or equal to max(x_lag, y_lag)
    for node in pds_set:
        if np.abs(node[1]) <= max_lag:  # type: ignore
            pds_t_set.add(node)

    return pds_t_set


def definite_m_separated(
    G,
    x,
    y,
    z,
    bidirected_edge_name="bidirected",
    directed_edge_name="directed",
    circle_edge_name="circle",
):
    """Check definite m-separation among 'x' and 'y' given 'z' in partial ancestral graph G.

    A partial ancestral graph (PAG) is defined with directed edges (``->``), bidirected edges
    (``<->``), and circle-endpoint edges (``o-*``, where the ``*`` for example can mean an
    arrowhead from a directed edge).

    This algorithm implements the definite m-separation check, which checks for the absence of
    possibly m-connecting paths between 'x' and 'y' given 'z'.

    This algorithm first obtains the ancestral subgraph of x | y | z which only requires knowledge
    of the directed edges. Then, all outgoing directed edges from nodes in z are deleted. After
    that, an undirected graph composed from the directed and bidirected edges amongst the
    remaining nodes is created. Then, x is independent of y given z if x is disconnected from y
    in this new graph.

    Parameters
    ----------
    G : mixed-edge-graph
        Mixed edge causal graph.
    x : set
        First set of nodes in ``G``.
    y : set
        Second set of nodes in ``G``.
    z : set
        Set of conditioning nodes in ``G``. Can be empty set.

    Returns
    -------
    b : bool
        A boolean that is true if ``x`` is definite m-separated from ``y`` given ``z`` in ``G``.

    References
    ----------
    .. footbibliography::

    See Also
    --------
    d_separated
    m_separated
    PAG

    Notes
    -----
    There is no known optimal algorithm for checking definite m-separation to our knowledge, so
    the algorithm proceeds by enumerating paths between 'x' and 'y'. This first checks the
    subgraph comprised of only circle edges. If there is a path
    """
    if not isinstance(G, PAG):
        raise ValueError("Definite m-separated is only defined for a PAG.")

    # this proceeds by first removing unnecessary nodes


def _check_ts_node(node):
    if not isinstance(node, tuple) or len(node) != 2:
        raise ValueError(
            f"All nodes in time series DAG must be a 2-tuple of the form (<node>, <lag>). "
            f"You passed in {node}."
        )
    if node[1] > 0:
        raise ValueError(f"All lag points should be 0, or less. You passed in {node}.")


<<<<<<< HEAD
def mag_to_pag(graph):
    """Convert an MAG to a PAG.
=======
def _apply_meek_rules(graph: CPDAG) -> None:
    """Orient edges in a skeleton graph to estimate the causal DAG, or CPDAG.
    These are known as the Meek rules :footcite:`Meek1995`. They are deterministic
    in the sense that they are logical characterizations of what edges must be
    present given the rest of the local graph structure.
    Parameters
    ----------
    graph : CPDAG
        A graph containing directed and undirected edges.
    """
    # For all the combination of nodes i and j, apply the following
    # rules.
    completed = False
    while not completed:  # type: ignore
        change_flag = False
        for i in graph.nodes:
            for j in graph.neighbors(i):
                if i == j:
                    continue
                # Rule 1: Orient i-j into i->j whenever there is an arrow k->i
                # such that k and j are nonadjacent.
                r1_add = _meek_rule1(graph, i, j)

                # Rule 2: Orient i-j into i->j whenever there is a chain
                # i->k->j.
                r2_add = _meek_rule2(graph, i, j)

                # Rule 3: Orient i-j into i->j whenever there are two chains
                # i-k->j and i-l->j such that k and l are nonadjacent.
                r3_add = _meek_rule3(graph, i, j)

                # Rule 4: Orient i-j into i->j whenever there are two chains
                # i-k->l and k->l->j such that k and j are nonadjacent.
                #
                r4_add = _meek_rule4(graph, i, j)

                if any([r1_add, r2_add, r3_add, r4_add]) and not change_flag:
                    change_flag = True
        if not change_flag:
            completed = True
            break


def _meek_rule1(graph: CPDAG, i: str, j: str) -> bool:
    """Apply rule 1 of Meek's rules.
    Looks for i - j such that k -> i, such that (k,i,j)
    is an unshielded triple. Then can orient i - j as i -> j.
    """
    added_arrows = False

    # Check if i-j.
    if graph.has_edge(i, j, graph.undirected_edge_name):
        for k in graph.predecessors(i):
            # Skip if k and j are adjacent because then it is a
            # shielded triple
            if j in graph.neighbors(k):
                continue

            # check if the triple is in the graph's excluded triples
            if frozenset((k, i, j)) in graph.excluded_triples:
                continue

            # Make i-j into i->j
            graph.orient_uncertain_edge(i, j)

            added_arrows = True
            break
    return added_arrows


def _meek_rule2(graph: CPDAG, i: str, j: str) -> bool:
    """Apply rule 2 of Meek's rules.
    Check for i - j, and then looks for i -> k -> j
    triple, to orient i - j as i -> j.
    """
    added_arrows = False

    # Check if i-j.
    if graph.has_edge(i, j, graph.undirected_edge_name):
        # Find nodes k where k is i->k
        child_i = set()
        for k in graph.successors(i):
            if not graph.has_edge(k, i, graph.directed_edge_name):
                child_i.add(k)
        # Find nodes j where j is k->j.
        parent_j = set()
        for k in graph.predecessors(j):
            if not graph.has_edge(j, k, graph.directed_edge_name):
                parent_j.add(k)

        # Check if there is any node k where i->k->j.
        candidate_k = child_i.intersection(parent_j)
        # if the graph has excluded triples, we would check at this point
        if graph.excluded_triples:
            # check if the triple is in the graph's excluded triples
            # if so, remove them from the candidates
            for k in candidate_k:
                if frozenset((i, k, j)) in graph.excluded_triples:
                    candidate_k.remove(k)

        # if there are candidate 'k' nodes, then orient the edge accordingly
        if len(candidate_k) > 0:
            # Make i-j into i->j
            graph.orient_uncertain_edge(i, j)
            added_arrows = True
    return added_arrows


def _meek_rule3(graph: CPDAG, i: str, j: str) -> bool:
    """Apply rule 3 of Meek's rules.
    Check for i - j, and then looks for k -> j <- l
    collider, and i - k and i - l, then orient i -> j.
    """
    added_arrows = False

    # Check if i-j first
    if graph.has_edge(i, j, graph.undirected_edge_name):
        # For all the pairs of nodes adjacent to i,
        # look for (k, l), such that j -> l and k -> l
        for k, l_node in combinations(graph.neighbors(i), 2):
            # Skip if k and l are adjacent.
            if l_node in graph.neighbors(k):
                continue
            # Skip if not k->j.
            if graph.has_edge(j, k, graph.directed_edge_name) or (
                not graph.has_edge(k, j, graph.directed_edge_name)
            ):
                continue
            # Skip if not l->j.
            if graph.has_edge(j, l_node, graph.directed_edge_name) or (
                not graph.has_edge(l_node, j, graph.directed_edge_name)
            ):
                continue

            # check if the triple is inside graph's excluded triples
            if frozenset((l_node, i, k)) in graph.excluded_triples:
                continue

            # if i - k and i - l, then  at this point, we have a valid path
            # to orient
            if graph.has_edge(k, i, graph.undirected_edge_name) and graph.has_edge(
                l_node, i, graph.undirected_edge_name
            ):
                graph.orient_uncertain_edge(i, j)
                added_arrows = True
                break
    return added_arrows


def _meek_rule4(graph: CPDAG, i: str, j: str) -> bool:
    """Apply rule 4 of Meek's rules.
    Check for i - j, and then looks for i - k -> l -> j, to orient i - j as i -> j.
    """
    added_arrows = False

    # Check if i-j.
    if graph.has_edge(i, j, graph.undirected_edge_name):
        # Find nodes k where k is i-k
        adj_i = set()
        for k in graph.neighbors(i):
            if not graph.has_edge(k, i, graph.directed_edge_name):
                adj_i.add(k)

        # Find nodes l where j is l->j.
        parent_j = set()
        for k in graph.predecessors(j):
            if not graph.has_edge(j, k, graph.directed_edge_name):
                parent_j.add(k)

        # generate all permutations of sets containing neighbors of i and parents of j
        permut = permutations(adj_i, len(parent_j))
        unq = set()  # type: ignore
        for comb in permut:
            zipped = zip(comb, parent_j)
            unq.update(zipped)

        # check if these pairs have a directed edge between them and that k-j does not exist
        dedges = set(graph.directed_edges)
        undedges = set(graph.undirected_edges)
        candidate_k = set()
        for pair in unq:
            if pair in dedges:
                if (pair[0], j) not in undedges:
                    candidate_k.add(pair)

        # if there are candidate 'k->l' pairs, then orient the edge accordingly
        if len(candidate_k) > 0:
            # Make i-j into i->j
            # logger.info(f"R2: Removing edge {i}-{j} to form {i}->{j}.")
            graph.orient_uncertain_edge(i, j)
            added_arrows = True
    return added_arrows


def pag_to_mag(graph):
    """Sample a MAG from a PAG using Zhang's algorithm.

     Using the algorithm defined in Theorem 2 of :footcite:`Zhang2008`, which turns all
     o-> edges to -> and -o edges to ->, then it converts the graph into a DAG with
     no unshielded colliders using the meek rules.
>>>>>>> 7151bed1

    Parameters
    ----------
    G : Graph
<<<<<<< HEAD
        The MAG.
=======
        The PAG.
>>>>>>> 7151bed1

    Returns
    -------
    mag : Graph
<<<<<<< HEAD
        The PAG constructed from the MAG.
    """
    pass
=======
        The MAG constructed from the PAG.
    """
    copy_graph = graph.copy()

    cedges = set(copy_graph.circle_edges)
    dedges = set(copy_graph.directed_edges)

    temp_cpdag = CPDAG()

    to_remove = []
    to_reorient = []
    to_add = []

    for u, v in cedges:
        if (v, u) in dedges:  # remove the circle end from a 'o-->' edge to make a '-->' edge
            to_remove.append((u, v))
        elif (v, u) not in cedges:  # reorient a '--o' edge to '-->'
            to_reorient.append((u, v))
        elif (v, u) in cedges and (
            v,
            u,
        ) not in to_add:  # add all 'o--o' edges to the cpdag
            to_add.append((u, v))
    for u, v in to_remove:
        copy_graph.remove_edge(u, v, copy_graph.circle_edge_name)
    for u, v in to_reorient:
        copy_graph.orient_uncertain_edge(u, v)
    for u, v in to_add:
        temp_cpdag.add_edge(v, u, temp_cpdag.undirected_edge_name)

    flag = True

    # convert the graph into a DAG with no unshielded colliders

    while flag:
        undedges = temp_cpdag.undirected_edges
        if len(undedges) != 0:
            for u, v in undedges:
                temp_cpdag.remove_edge(u, v, temp_cpdag.undirected_edge_name)
                temp_cpdag.add_edge(u, v, temp_cpdag.directed_edge_name)
                _apply_meek_rules(temp_cpdag)
                break
        else:
            flag = False

    mag = ADMG()  # provisional MAG

    # construct the final MAG

    for u, v in copy_graph.directed_edges:
        mag.add_edge(u, v, mag.directed_edge_name)

    for u, v in temp_cpdag.directed_edges:
        mag.add_edge(u, v, mag.directed_edge_name)

    return mag
>>>>>>> 7151bed1
<|MERGE_RESOLUTION|>--- conflicted
+++ resolved
@@ -911,10 +911,7 @@
         raise ValueError(f"All lag points should be 0, or less. You passed in {node}.")
 
 
-<<<<<<< HEAD
-def mag_to_pag(graph):
-    """Convert an MAG to a PAG.
-=======
+
 def _apply_meek_rules(graph: CPDAG) -> None:
     """Orient edges in a skeleton graph to estimate the causal DAG, or CPDAG.
     These are known as the Meek rules :footcite:`Meek1995`. They are deterministic
@@ -1115,25 +1112,15 @@
      Using the algorithm defined in Theorem 2 of :footcite:`Zhang2008`, which turns all
      o-> edges to -> and -o edges to ->, then it converts the graph into a DAG with
      no unshielded colliders using the meek rules.
->>>>>>> 7151bed1
 
     Parameters
     ----------
     G : Graph
-<<<<<<< HEAD
-        The MAG.
-=======
         The PAG.
->>>>>>> 7151bed1
 
     Returns
     -------
     mag : Graph
-<<<<<<< HEAD
-        The PAG constructed from the MAG.
-    """
-    pass
-=======
         The MAG constructed from the PAG.
     """
     copy_graph = graph.copy()
@@ -1189,5 +1176,4 @@
     for u, v in temp_cpdag.directed_edges:
         mag.add_edge(u, v, mag.directed_edge_name)
 
-    return mag
->>>>>>> 7151bed1
+    return mag