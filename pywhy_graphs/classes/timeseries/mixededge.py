import numpy as np

import pywhy_graphs.networkx as pywhy_nx
from pywhy_graphs.typing import TsNode

from .base import BaseTimeSeriesGraph, tsdict
from .digraph import StationaryTimeSeriesDiGraph, TimeSeriesDiGraph
from .graph import StationaryTimeSeriesGraph, TimeSeriesGraph


class TimeSeriesMixedEdgeGraph(BaseTimeSeriesGraph, pywhy_nx.MixedEdgeGraph):
    """A class to imbue mixed-edge graph with time-series structure.

    This should not be used directly.
    """

    # whether or not the graph should be assumed to be stationary
    stationary: bool = False

    # overloaded factory dictionary types to hold time-series nodes
    node_dict_factory = tsdict
    node_attr_dict_factory = tsdict

    # supported graph types
    graph_types = (TimeSeriesGraph, TimeSeriesDiGraph)

    def __init__(self, graphs=None, edge_types=None, max_lag=1, **attr):
        if max_lag is not None:
            if graphs is not None and not all(max_lag == graph.max_lag for graph in graphs):
                raise ValueError(
                    f"Passing in max lag of {max_lag} to time-series mixed-edge graph, but "
                    f"sub-graphs have max-lag of {[graph.max_lag for graph in graphs]}."
                )
        elif graphs is not None:
            # infer max lag
            max_lags = [graph.max_lag for graph in graphs]
            if len(np.unique(max_lags)) != 1:
                raise ValueError(f"All max lags in passed in graphs must be equal: {max_lags}.")
        else:
            max_lag = 1

        if graphs is not None and not all(
            issubclass(graph.__class__, self.graph_types) for graph in graphs
        ):
            raise RuntimeError("All graphs for timeseries mixed-edge graph")

        attr.update(dict(max_lag=max_lag))
        self.graph = dict()
        self.graph["max_lag"] = max_lag
        super().__init__(graphs, edge_types, **attr)

    def copy(self):
        """Returns a copy of the graph.

        Exactly the same as :meth:`pywhy_graphs.networkx.MixedEdgeGraph.copy`,
        except this preserves the max lag graph attribute.

        Parameters
        ----------
        as_view : bool, optional (default=False)
            If True, the returned graph-view provides a read-only view
            of the original graph without actually copying any data.

        Returns
        -------
        G : Graph
            A copy of the graph.

        See Also
        --------
<<<<<<< HEAD
        pywhy_graphs.networkx.MixedEdgeGraph.to_directed: return a directed
            copy of the graph.

        Examples
        --------
        >>> G = nx.path_graph(4)  # or DiGraph, MultiGraph, MultiDiGraph, etc
        >>> H = G.copy()

=======
        :meth:`pywhy_graphs.networkx.MixedEdgeGraph.to_directed`: return a
            directed copy of the graph.
>>>>>>> d58d3695
        """
        G = self.__class__(max_lag=self.max_lag)
        G.graph.update(self.graph)
        graph_attr = G.graph

        # add all internal graphs to the copy
        for edge_type in self.edge_types:
            graph_func = self._internal_graph_nx_type(edge_type=edge_type)

            if edge_type not in G.edge_types:
                G.add_edge_type(graph_func(**graph_attr), edge_type)

        # add all nodes and edges now
        G.add_nodes_from((n, d.copy()) for n, d in self.nodes.items())
        for edge_type, adj in self.adj.items():
            for u, nbrs in adj.items():
                for v, datadict in nbrs.items():
                    if v[1] == 0:
                        G.add_edge(u, v, edge_type, **datadict.copy())

                    G.add_nodes_from((n, d.copy()) for n, d in self._node.items() if n[1] == 0)
        return G

    def add_edge(self, u_of_edge: TsNode, v_of_edge: TsNode, edge_type: str = "all", **attr):
        super().add_edge(u_of_edge, v_of_edge, edge_type=edge_type, **attr)

    def add_edges_from(self, ebunch, edge_type="all", **attr):
        super().add_edges_from(ebunch, edge_type=edge_type, **attr)

    def remove_edge(self, u_of_edge, v_of_edge, edge_type="all"):
        super().remove_edge(u_of_edge, v_of_edge, edge_type)  # type: ignore

    def remove_edges_from(self, ebunch, edge_type="all"):
        for edge in ebunch:
            self.remove_edge(*edge, edge_type)

    def add_homologous_edges(self, u_of_edge: TsNode, v_of_edge: TsNode, direction="both", **attr):
        """Add homologous edges.

        Assumes the edge that we consider is ``(u_of_edge, v_of_edge)``, that is 'u' points to 'v'.

        Parameters
        ----------
        u_of_edge : TsNode
            The from node.
        v_of_edge : TsNode
            The to node. The absolute value of the time lag should be less than or equal to
            the from node's time lag.
        direction : str, optional
            Which direction to add homologous edges to, by default 'both', corresponding
            to making the edge stationary over all time.
        """
        self._check_ts_node(u_of_edge)
        self._check_ts_node(v_of_edge)

        u, u_lag = u_of_edge
        v, v_lag = v_of_edge

        # take absolute value
        u_lag = np.abs(u_lag)
        v_lag = np.abs(v_lag)

        to_t = v_lag
        from_t = u_lag
        if direction == "both":
            # re-center to 0, assuming v_lag is smaller, since it is the "to node"
            u_lag = u_lag - v_lag
            v_lag = 0

            # now add lagged edges up until max lag
            to_t = v_lag
            from_t = u_lag
            for _ in range(u_lag, self._max_lag + 1):
                super().add_edge((u, -from_t), (v, -to_t), **attr)
                to_t += 1
                from_t += 1
        elif direction == "forward":
            # decrease lag moving forward
            for _ in range(v_lag, -1, -1):
                super().add_edge((u, -from_t), (v, -to_t), **attr)
                to_t -= 1
                from_t -= 1
        elif direction == "backwards":
            for _ in range(u_lag, self._max_lag + 1):
                print((u, -from_t), (v, -to_t))
                super().add_edge((u, -from_t), (v, -to_t), **attr)
                to_t += 1
                from_t += 1

    def remove_homologous_edges(
        self, u_of_edge: TsNode, v_of_edge: TsNode, edge_type: str = "all", direction="both"
    ):
        """Remove homologous edges.

        Assumes the edge that we consider is ``(u_of_edge, v_of_edge)``, that is 'u' points to 'v'.

        Parameters
        ----------
        u_of_edge : TsNode
            The from node.
        v_of_edge : TsNode
            The to node. The absolute value of the time lag should be less than or equal to
            the from node's time lag.
        direction : str, optional
            Which direction to add homologous edges to, by default 'both', corresponding
            to making the edge stationary over all time.
        """
        self._check_ts_node(u_of_edge)
        self._check_ts_node(v_of_edge)

        u, u_lag = u_of_edge
        v, v_lag = v_of_edge

        # take absolute value
        u_lag = np.abs(u_lag)
        v_lag = np.abs(v_lag)

        to_t = v_lag
        from_t = u_lag
        if direction == "both":
            # re-center to 0, assuming v_lag is smaller, since it is the "to node"
            u_lag = u_lag - v_lag
            v_lag = 0

            # now add lagged edges up until max lag
            to_t = v_lag
            from_t = u_lag
            for _ in range(u_lag, self._max_lag + 1):
                if self.has_edge((u, -from_t), (v, -to_t)):
                    super().remove_edge((u, -from_t), (v, -to_t), edge_type=edge_type)
                to_t += 1
                from_t += 1
        elif direction == "forward":
            # decrease lag moving forward
            for _ in range(v_lag, -1, -1):
                if self.has_edge((u, -from_t), (v, -to_t)):
                    super().remove_edge((u, -from_t), (v, -to_t), edge_type=edge_type)
                to_t -= 1
                from_t -= 1
        elif direction == "backwards":
            for _ in range(u_lag, self._max_lag + 1):
                if self.has_edge((u, -from_t), (v, -to_t)):
                    super().remove_edge((u, -from_t), (v, -to_t), edge_type=edge_type)
                to_t += 1
                from_t += 1


class StationaryTimeSeriesMixedEdgeGraph(TimeSeriesMixedEdgeGraph):
    """A mixed-edge causal graph for stationary time-series.

    Parameters
    ----------
    graphs : List of Graph | DiGraph
        A list of networkx single-edge graphs.
    edge_types : List of str
        A list of names for each edge type.
    max_lag : int, optional
        The maximum lag, by default None.
    attr : keyword arguments, optional (default= no attributes)
        Attributes to add to graph as key=value pairs.
    """

    # whether or not the graph should be assumed to be stationary
    stationary: bool = True

    # supported graph types
    graph_types = (StationaryTimeSeriesGraph, StationaryTimeSeriesDiGraph)

    def __init__(self, graphs=None, edge_types=None, max_lag: int = None, **attr):
        # attr.update(dict(max_lag=max_lag))
        super().__init__(graphs, edge_types, max_lag=max_lag, **attr)<|MERGE_RESOLUTION|>--- conflicted
+++ resolved
@@ -68,19 +68,8 @@
 
         See Also
         --------
-<<<<<<< HEAD
-        pywhy_graphs.networkx.MixedEdgeGraph.to_directed: return a directed
-            copy of the graph.
-
-        Examples
-        --------
-        >>> G = nx.path_graph(4)  # or DiGraph, MultiGraph, MultiDiGraph, etc
-        >>> H = G.copy()
-
-=======
         :meth:`pywhy_graphs.networkx.MixedEdgeGraph.to_directed`: return a
             directed copy of the graph.
->>>>>>> d58d3695
         """
         G = self.__class__(max_lag=self.max_lag)
         G.graph.update(self.graph)
